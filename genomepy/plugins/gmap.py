--- conflicted
+++ resolved
@@ -1,10 +1,6 @@
 import os.path
 from shutil import move
-<<<<<<< HEAD
-from tempfile import TemporaryDirectory
-=======
 from tempfile import mkdtemp
->>>>>>> df5dc75e
 from genomepy.plugin import Plugin
 from genomepy.utils import cmd_ok, rm_rf, run_index_cmd, gunzip_and_name, bgzip_and_name
 
