"""Genome providers."""
import requests
import re
import os
import norns
import time
import shutil
import subprocess as sp
from typing import Optional

from loguru import logger
from psutil import virtual_memory
from tempfile import TemporaryDirectory
from urllib.request import urlopen, urlretrieve, urlcleanup
from bucketcache import Bucket
from pyfaidx import Fasta
from appdirs import user_cache_dir
import pandas as pd

from genomepy.exceptions import GenomeDownloadError
from genomepy.utils import (
    read_readme,
    write_readme,
    filter_fasta,
    get_localname,
    tar_to_bigfile,
    get_file_info,
    read_url,
    safe,
    check_url,
    is_number,
    mkdir_p,
)
from genomepy.__about__ import __version__

# logger.remove()
# logger.add(
#     sys.stderr,
#     format="<green>{time:YYYY-MM-DD at HH:mm:ss}</green> <bold>|</bold> <blue>{level}</blue> <bold>|</bold> {message}",
#     level="INFO",
# )

# store the output of slow commands (marked with @cached) for fast reuse
my_cache_dir = os.path.join(user_cache_dir("genomepy"), __version__)
if not os.path.exists(my_cache_dir):
    os.makedirs(my_cache_dir)
cached = Bucket(my_cache_dir, days=7)

config = norns.config("genomepy", default="cfg/default.yaml")


class ProviderBase(object):
    """
    Provider base class.

    Use to get a list of available providers:
    >>> ProviderBase.list_providers()
    ['UCSC', 'NCBI', 'Ensembl']

    Create a provider:
    >>> p = ProviderBase.create("UCSC")
    >>> for name, desc in p.search("hg38"):
    ...     print(desc)
    Human Dec. 2013 (GRCh38/hg38) Genome at UCSC
    """

    _providers = {}
    # class variables set by child classes:
    name = None
    genomes = {}
    accession_fields = []
    taxid_fields = []
    description_fields = []

    @classmethod
    def create(cls, name, **kwargs):
        """Create a provider based on the provider name.

        Parameters
        ----------
        name : str
            Name of the provider (eg. UCSC, Ensembl, ...)

        Returns
        -------
        provider : Provider instance
            Provider instance.
        """
        try:
            return cls._providers[name.lower()](**kwargs)
        except KeyError:
            raise ValueError("Unknown provider")

    @classmethod
    def search(cls, term, provider=None, encode=False):
        """
        Search for a genome.

        If provider is specified, search only that specific provider, else
        search all providers. Both the name and description are used for the
        search. Search term is case-insensitive.

        Parameters
        ----------
        term : str
            Search term, case-insensitive.

        provider : str , optional
            Provider name

        encode : bool, optional
            Encode return strings.

        Yields
        ------
        tuple
            genome information (name/identfier and description)
        """
        if provider:
            providers = [cls.create(provider)]
        else:
            # if provider is not specified search all providers
            providers = [cls.create(p) for p in cls.list_providers()]
        for p in providers:
            for row in p._search(term):
                ret = list(row[:1]) + [p.name] + list(row[1:])
                if encode:
                    ret = [x.encode("latin-1") for x in ret]
                yield ret

    @classmethod
    def register_provider(cls, provider):
        """Register method to keep list of providers."""

        def decorator(subclass):
            """Register as decorator function."""
            cls._providers[provider.lower()] = subclass
            subclass.name = provider.lower()
            return subclass

        return decorator

    @classmethod
    def list_providers(cls):
        """List available providers."""
        return cls._providers.keys()

    def __hash__(self):
        return hash(str(self.__class__))

    def _genome_info_tuple(self, name):
        """tuple with assembly metadata"""
        raise NotImplementedError()

    def list_available_genomes(self):
        """
        List all available genomes.

        Yields
        ------
        genomes : list of tuples
            tuples with assembly name, accession, scientific_name, taxonomy id and description
        """
        for genome in self.genomes:
            yield self._genome_info_tuple(genome)

    def check_name(self, name):
        """check if genome name can be found for provider"""
        if self.name == "URL":
            return

        if not safe(name) in self.genomes:
            raise GenomeDownloadError(
                f"Could not download genome {name} from {self.name}.\n\n"
                "Check for typos or try\n"
                f"  genomepy search {name} -p {self.name}\n"
            )

    def get_genome_download_link(self, name, mask="soft", **kwargs):
        raise NotImplementedError()

    def genome_taxid(self, genome):
        """Return the taxonomy_id for a genome.

        Parameters
        ----------
        genome : dict
            provider metadata dict of a genome.

        Returns
        ------
        Taxonomy id : int
        """
        for field in self.taxid_fields:
            tid = genome.get(field)
            if is_number(tid):
                return int(tid)
        return 0

    def assembly_accession(self, genome):
        """Return the assembly accession (GCA_*) for a genome.

        Parameters
        ----------
        genome : dict
            provider metadata dict of a genome.

        Returns
        ------
        str
            Assembly accession.
        """
        for key in self.accession_fields:
            accession = str(genome.get(key))
            if accession.startswith("GCA"):
                return accession
        return "na"

    def download_assembly_report(self, asm_acc: str, fname: Optional[str] = None):
        """Retrieve the NCBI assembly report.

        Returns the assembly_report as a pandas DataFrame if fname is not specified.

        Parameters
        ----------
        asm_acc : str
            Assembly accession (GCA or GCF)

        fname : str, optional
            Save assembly_report to this filename.

        Returns
        -------
        pandas.DataFrame
            NCBI assembly report.
        """
        ncbi_search = list(ProviderBase.search(asm_acc, provider="NCBI"))
        if len(ncbi_search) == 0:
            raise ValueError(f"No assembly found with accession {asm_acc}")
        elif len(ncbi_search) > 1:
            logger.warning(f"Uh oh! Found {len(ncbi_search)} genomes for accession {asm_acc}.")
            logger.warning("It is likely that genomepy inferred the wrong accession.")
            logger.warning("Check the README.txt of your genome and make sure the accession is correct!")
            logger.warning("Using the first assembly_report found.")
        ncbi_name = ncbi_search[0][0].replace(" ", "_")

        # NCBI FTP location of assembly report
        logger.info(f"Found NCBI assembly {asm_acc} with name {ncbi_name}")
        assembly_report = (
            f"ftp://ftp.ncbi.nlm.nih.gov/genomes/all/{asm_acc[0:3]}/"
            + f"{asm_acc[4:7]}/{asm_acc[7:10]}/{asm_acc[10:13]}/"
            + f"{asm_acc}_{ncbi_name}/{asm_acc}_{ncbi_name}_assembly_report.txt"
        )

        logger.info(f"Downloading {assembly_report}")
        header = [
            "Sequence-Name",
            "Sequence-Role",
            "Assigned-Molecule",
            "Assigned-Molecule-Location/Type",
            "GenBank-Accn",
            "Relationship",
            "RefSeq-Accn",
            "Assembly-Unit",
            "Sequence-Length",
            "UCSC-style-name",
        ]
        asm_report = pd.read_csv(assembly_report, sep="\t", comment="#", names=header)

        if fname:
            asm_report.to_csv(fname, sep="\t", index=False)
        else:
            return asm_report

    def download_genome(
        self,
        name,
        genomes_dir,
        localname=None,
        mask="soft",
        regex=None,
        invert_match=False,
        bgzip=None,
        **kwargs,
    ):
        """
        Download a (gzipped) genome file to a specific directory

        Parameters
        ----------
        name : str
            Genome / species name

        genomes_dir : str
            Directory to install genome

        localname : str , optional
            Custom name for your genome

        mask: str , optional
            Masking, soft, hard or none (all other strings)

        regex : str , optional
            Regular expression to select specific chromosome / scaffold names.

        invert_match : bool , optional
            Set to True to select all chromosomes that don't match the regex.

        bgzip : bool , optional
            If set to True the genome FASTA file will be compressed using bgzip.
            If not specified, the setting from the configuration file will be used.
        """
        self.check_name(name)

        link = self.get_genome_download_link(name, mask=mask, **kwargs)

        original_name = name
        name = safe(name)
        localname = get_localname(name, localname)

        genomes_dir = os.path.expanduser(genomes_dir)
        out_dir = os.path.join(genomes_dir, localname)
        if not os.path.exists(out_dir):
            mkdir_p(out_dir)

        logger.info(f"Downloading genome from {link}...")

        # download to tmp dir. Move genome on completion.
        # tmp dir is in genome_dir to prevent moving the genome between disks
        with TemporaryDirectory(dir=out_dir) as tmp_dir:
            fname = os.path.join(tmp_dir, f"{localname}.fa")

            # actual download
            urlcleanup()
            with urlopen(link) as response:
                # check available memory vs file size.
                available_memory = int(virtual_memory().available)
                file_size = int(response.info()["Content-Length"])
                # download file in chunks if >75% of memory would be used
                cutoff = int(available_memory * 0.75)
                chunk_size = None if file_size < cutoff else cutoff
                with open(fname, "wb") as f_out:
                    shutil.copyfileobj(response, f_out, chunk_size)
            logger.info("Genome download successful, starting post processing...")

            # unzip genome
            if link.endswith(".tar.gz"):
                tar_to_bigfile(fname, fname)
            elif link.endswith(".gz"):
                os.rename(fname, fname + ".gz")
                ret = sp.check_call(["gunzip", "-f", fname])
                if ret != 0:
                    raise Exception(f"Error gunzipping genome {fname}")

            # process genome (e.g. masking)
            if hasattr(self, "_post_process_download"):
                self._post_process_download(
                    name=name, localname=localname, out_dir=tmp_dir, mask=mask
                )

            if regex:
                os.rename(fname, fname + "_to_regex")
                infa = fname + "_to_regex"
                outfa = fname
                filter_fasta(infa, outfa, regex=regex, v=invert_match, force=True)

                not_included = [
                    k for k in Fasta(infa).keys() if k not in Fasta(outfa).keys()
                ]

            # bgzip genome if requested
            if bgzip or config.get("bgzip"):
                ret = sp.check_call(["bgzip", "-f", fname])
                if ret != 0:
                    raise Exception(f"Error bgzipping {name}. Is tabix installed?")
                fname += ".gz"

            # transfer the genome from the tmpdir to the genome_dir
            src = fname
            dst = os.path.join(genomes_dir, localname, os.path.basename(fname))
            shutil.move(src, dst)

        asm_report = os.path.join(genomes_dir, localname, "assembly_report.txt")
        asm_acc = self.assembly_accession(self.genomes.get(name))
        self.download_assembly_report(asm_acc, asm_report)

        logger.info("name: {}".format(name))
        logger.info("local name: {}".format(localname))
        logger.info("fasta: {}".format(dst))

        # Create readme with information
        readme = os.path.join(genomes_dir, localname, "README.txt")
        metadata = {
            "name": localname,
            "provider": self.name,
            "original name": original_name,
            "original filename": os.path.split(link)[-1],
            "assembly_accession": asm_acc,
            "tax_id": self.genome_taxid(self.genomes.get(name)),
            "mask": mask,
            "genome url": link,
            "annotation url": "na",
            "date": time.strftime("%Y-%m-%d %H:%M:%S"),
        }
        lines = []
        if regex:
            regex_line = f"regex: {regex}"
            if invert_match:
                regex_line += " (inverted match)"
            lines += ["", regex_line, "sequences that were excluded:"]
            for seq in not_included:
                lines.append(f"\t{seq}")
        write_readme(readme, metadata, lines)

    def get_annotation_download_link(self, name, **kwargs):
        raise NotImplementedError()

    @staticmethod
    def download_and_generate_annotation(genomes_dir, annot_url, localname):
        """download annotation file, convert to intermediate file and generate output files"""

        # create output directory if missing
        out_dir = os.path.join(genomes_dir, localname)
        if not os.path.exists(out_dir):
            mkdir_p(out_dir)

        # download to tmp dir. Move files on completion.
        with TemporaryDirectory(dir=out_dir) as tmpdir:
            ext, gz = get_file_info(annot_url)
            annot_file = os.path.join(tmpdir, localname + ".annotation" + ext)
            urlretrieve(annot_url, annot_file)

            # unzip input file (if needed)
            if gz:
                cmd = "mv {0} {1} && gunzip -f {1}"
                sp.check_call(cmd.format(annot_file, annot_file + ".gz"), shell=True)

            # generate intermediate file (GenePred)
            pred_file = annot_file.replace(ext, ".gp")
            if "bed" in ext:
                cmd = "bedToGenePred {0} {1}"
            elif "gff" in ext:
                cmd = "gff3ToGenePred -geneNameAttr=gene {0} {1}"
            elif "gtf" in ext:
                cmd = "gtfToGenePred {0} {1}"
            elif "txt" in ext:
                # UCSC annotations only
                with open(annot_file) as f:
                    cols = f.readline().split("\t")

                # extract the genePred format columns
                start_col = 1
                for i, col in enumerate(cols):
                    if col in ["+", "-"]:
                        start_col = i - 1
                        break
                end_col = start_col + 10
                cmd = (
                    f"""cat {{0}} | cut -f {start_col}-{end_col} | """
                    # knownGene.txt.gz has spotty fields, this replaces non-integer fields with zeroes
                    + """awk 'BEGIN {{FS=OFS="\t"}} !($11 ~ /^[0-9]+$/) {{$11="0"}}1' > {1}"""
                )
            else:
                raise TypeError(f"file type extension {ext} not recognized!")

            sp.check_call(cmd.format(annot_file, pred_file), shell=True)

            # generate gzipped gtf file (if required)
            gtf_file = annot_file.replace(ext, ".gtf")
            if "gtf" not in ext:
                cmd = "genePredToGtf -source=genomepy file {0} {1} && gzip -f {1}"
                sp.check_call(cmd.format(pred_file, gtf_file), shell=True)

            # generate gzipped bed file (if required)
            bed_file = annot_file.replace(ext, ".bed")
            if "bed" not in ext:
                cmd = "genePredToBed {0} {1} && gzip -f {1}"
                sp.check_call(cmd.format(pred_file, bed_file), shell=True)

            # if input file was gtf/bed, gzip it
            if ext in [".gtf", ".bed"]:
                cmd = "gzip -f {}"
                sp.check_call(cmd.format(annot_file), shell=True)

            # transfer the files from the tmpdir to the genome_dir
            for f in [gtf_file + ".gz", bed_file + ".gz"]:
                src = f
                dst = os.path.join(out_dir, os.path.basename(f))
                shutil.move(src, dst)

    def attempt_and_report(self, name, localname, link, genomes_dir):
        if not link:
            logger.warn(
                f"Could not download genome annotation for {name} from {self.name}."
            )
            return

        logger.info(f"Downloading annotation from {link}...")
        try:
            self.download_and_generate_annotation(genomes_dir, link, localname)
        except Exception:
            raise GenomeDownloadError(
                f"\nCould not download annotation for {name} from {self.name}\n"
                "If you think the annotation should be there, please file a bug report at:\n"
                "https://github.com/vanheeringen-lab/genomepy/issues\n"
            )

        # TODO sanity check for genes
        logger.info("Annotation download successful")

        # Update readme annotation URL, or make a new
        readme = os.path.join(genomes_dir, localname, "README.txt")
        metadata, lines = read_readme(readme)
        metadata["annotation url"] = link
        write_readme(readme, metadata, lines)

    def download_annotation(self, name, genomes_dir, localname=None, **kwargs):
        """
        Download annotation file to to a specific directory

        Parameters
        ----------
        name : str
            Genome / species name

        genomes_dir : str
            Directory to install annotation

        localname : str , optional
            Custom name for your genome
        """
        self.check_name(name)

        link = self.get_annotation_download_link(name, **kwargs)

        self.attempt_and_report(name, localname, link, genomes_dir)

    def _search_taxids(self, genome, term):
        """check if search term corresponds to the provider's taxonomy field(s)"""
        for field in self.taxid_fields:
            if term == str(genome[field]):
                return True

    def _search_descriptions(self, genome, term):
        """check if search term corresponds to the provider's description field(s)"""
        for field in self.description_fields:
            if term in safe(genome[field].lower()):
                return True

    def _search_accessions(self, term):
        """
        Search for specific assembly accession.

        Parameters
        ----------
        term : str
            Assembly accession, GCA_....
        Yields
        ------
        tuples with name and metadata
        """
        # NCBI provides a consistent assembly accession. This can be used to
        # retrieve the species, and then search for that.
<<<<<<< HEAD
        species = [row[2] for row in ProviderBase.search(term, provider="NCBI")]
        if len(species) == 0:
            raise ValueError(f"No genome found with accession {term}")
        species = species[0]
        for row in self._search(species):
            if row[1] == term:
                yield row

    def _search(self, term):
=======
        p = ProviderBase.create("NCBI")
        species = [row[2] for row in p.search(term)]
        if len(species) == 0:
            raise ValueError(f"No genome found with accession {term}")
        species = species[0]
        for row in self.search(species):
            if row[1] == term:
                yield row

    def search(self, term):
>>>>>>> 09cde88a
        """
        Search for term in genome names, descriptions and taxonomy ID.

        The search is case-insensitive.

        Parameters
        ----------
        term : str
            Search term, case-insensitive. Can be assembly name (e.g. hg38),
            (part of a) scientific name (Danio rerio) or taxonomy id (722).

        Yields
        ------
        tuples with name and metadata
        """
        genomes = self.genomes
        term = str(term)
        if term.startswith("GCA_") and self.name != "NCBI":
            for row in self._search_accessions(term):
                yield (row)
        elif safe(term) in genomes:
            yield self._genome_info_tuple(term)

        elif is_number(term):
            for name in genomes:
                if self._search_taxids(genome=genomes[name], term=term):
                    yield self._genome_info_tuple(name)

        else:
            term = safe(term).lower()
            for name in genomes:
                if self._search_descriptions(genome=genomes[name], term=term):
                    yield self._genome_info_tuple(name)


register_provider = ProviderBase.register_provider


@register_provider("Ensembl")
class EnsemblProvider(ProviderBase):
    """
    Ensembl genome provider.

    Will search both ensembl.org as well as ensemblgenomes.org.
    The bacteria division is not yet supported.
    """

    provider_specific_install_options = {
        "toplevel": {
            "long": "toplevel",
            "help": "always download toplevel-genome",
            "flag_value": True,
        },
        "version": {
            "long": "version",
            "help": "select release version",
            "type": int,
            "default": None,
        },
    }

    def __init__(self, **kwargs):
        # Necessary for bucketcache, otherwise methods with identical names
        # from different classes will use the same cache :-O!
        self.name = "Ensembl"

        self.accession_fields = ["assembly_accession"]
        self.taxid_fields = ["taxonomy_id"]
        self.description_fields = [
            "name",
            "scientific_name",
            "url_name",
            "display_name",
        ]
        self.version = kwargs.get("version")

        if self.version is not None and int(self.version) < 97:
            raise ValueError(
                "The Ensembl REST API does not support the necessary functions for releases lower than 97, sorry!"
            )

        if self.version is None:
            self.rest_url = "http://rest.ensembl.org/"
        else:
            url = f"http://e{self.version}.rest.ensembl.org/"
            # This is necessary to get the correct URL after redirection
            # Otherwise content won't be returned as json later
            r = requests.get(url)
            self.rest_url = r.url

        # Populate on init, so that methods can be cached
        self.genomes = self._get_genomes(version=self.version)

    @cached(method=True)
    def _request_json(self, ext):
        """Make a REST request and return as json."""
        if self.rest_url.endswith("/") and ext.startswith("/"):
            ext = ext[1:]

        r = requests.get(
            self.rest_url + ext, headers={"content-type": "application/json"}
        )

        if not r.ok:
            r.raise_for_status()

        return r.json()

    @cached(method=True)
    def _get_genomes(self, version=None):
        logger.info("Downloading assembly summaries from Ensembl")

        genomes = {}
        divisions = self._request_json("info/divisions?")
        for division in divisions:
            if division == "EnsemblBacteria":
                continue
            division_genomes = self._request_json(
                "info/genomes/division/{}?".format(division)
            )
            for genome in division_genomes:
                genomes[safe(genome["assembly_name"])] = genome
        return genomes

    def _genome_info_tuple(self, name):
        """tuple with assembly metadata"""
        genome = self.genomes[name]
        accession = self.assembly_accession(genome)
        taxid = self.genome_taxid(genome)
        taxid = str(taxid) if taxid != 0 else "na"

        return (
            name,
            accession,
            genome.get("scientific_name", "na"),
            taxid,
            genome.get("genebuild", "na"),
        )

    def get_version(self, ftp_site):
        """Retrieve current version from Ensembl FTP.
        """
        with urlopen(ftp_site + "/current_README") as response:
            p = re.compile(r"Ensembl (Genomes|Release) (\d+)")
            m = p.search(response.read().decode())
        if m:
            version = m.group(2)
            logger.info("Using version {}".format(version))
            self.version = version
            return version

    def get_genome_download_link(self, name, mask="soft", **kwargs):
        """
        Return Ensembl http or ftp link to the genome sequence

        Parameters
        ----------
        name : str
            Genome name. Current implementation will fail if exact
            name is not found.

        mask : str , optional
            Masking level. Options: soft, hard or none. Default is soft.

        Returns
        ------
        str with the http/ftp download link.
        """
        genome = self.genomes[safe(name)]

        # parse the division
        division = genome["division"].lower().replace("ensembl", "")
        if division == "bacteria":
            raise NotImplementedError("bacteria from ensembl not yet supported")

        ftp_site = "ftp://ftp.ensemblgenomes.org/pub"
        if division == "vertebrates":
            ftp_site = "http://ftp.ensembl.org/pub"

        # Ensembl release version
        version = self.version
        if kwargs.get("version"):
            version = kwargs.get("version")
        elif not version:
            version = self.get_version(ftp_site)

        # division dependent url format
        ftp_dir = "{}/release-{}/fasta/{}/dna".format(
            division, version, genome["url_name"].lower()
        )
        if division == "vertebrates":
            ftp_dir = "release-{}/fasta/{}/dna".format(
                version, genome["url_name"].lower()
            )
        url = f"{ftp_site}/{ftp_dir}"

        # masking and assembly level
        def get_url(level="toplevel"):
            masks = {"soft": "dna_sm.{}", "hard": "dna_rm.{}", "none": "dna.{}"}
            pattern = masks[mask].format(level)

            asm_url = "{}/{}.{}.{}.fa.gz".format(
                url,
                genome["url_name"].capitalize(),
                re.sub(r"\.p\d+$", "", safe(genome["assembly_name"])),
                pattern,
            )
            return asm_url

        # try to get the (much smaller) primary assembly,
        # unless specified otherwise
        link = get_url("primary_assembly")
        if kwargs.get("toplevel") or not check_url(link):
            link = get_url()

        if check_url(link):
            return link

        raise GenomeDownloadError(
            f"Could not download genome {name} from {self.name}.\n"
            "URL is broken. Select another genome or provider.\n"
            f"Broken URL: {link}"
        )

    def get_annotation_download_link(self, name, **kwargs):
        """
        Parse and test the link to the Ensembl annotation file.

        Parameters
        ----------
        name : str
            Genome name
        kwargs: dict , optional:
            Provider specific options.

            version : int , optional
                Ensembl version. By default the latest version is used.
        """
        genome = self.genomes[safe(name)]
        division = genome["division"].lower().replace("ensembl", "")

        ftp_site = "ftp://ftp.ensemblgenomes.org/pub"
        if division == "vertebrates":
            ftp_site = "http://ftp.ensembl.org/pub"

        # Ensembl release version
        version = self.version
        if kwargs.get("version"):
            version = kwargs.get("version")
        elif not version:
            version = self.get_version(ftp_site)

        if division != "vertebrates":
            ftp_site += f"/{division}"

        # Get the GTF URL
        base_url = ftp_site + "/release-{}/gtf/{}/{}.{}.{}.gtf.gz"
        safe_name = re.sub(r"\.p\d+$", "", name)
        link = base_url.format(
            version,
            genome["url_name"].lower(),
            genome["url_name"].capitalize(),
            safe_name,
            version,
        )

        if check_url(link):
            return link


@register_provider("UCSC")
class UcscProvider(ProviderBase):
    """
    UCSC genome provider.

    The UCSC API REST server is used to search and list genomes.
    """

    base_url = "http://hgdownload.soe.ucsc.edu/goldenPath"
    ucsc_url = base_url + "/{0}/bigZips/chromFa.tar.gz"
    ucsc_url_masked = base_url + "/{0}/bigZips/chromFaMasked.tar.gz"
    alt_ucsc_url = base_url + "/{0}/bigZips/{0}.fa.gz"
    alt_ucsc_url_masked = base_url + "/{0}/bigZips/{0}.fa.masked.gz"
    rest_url = "http://api.genome.ucsc.edu/list/ucscGenomes"
    provider_specific_install_options = {
        "ucsc_annotation_type": {
            "long": "annotation",
            "help": "specify annotation to download: UCSC, Ensembl, NCBI_refseq or UCSC_refseq",
            "default": None,
        },
    }

    def __init__(self, **kwargs):
        # Necessary for bucketcache, otherwise methods with identical names
        # from different classes will use the same cache :-O!
        self.name = "UCSC"
        # Populate on init, so that methods can be cached
        self.genomes = self._get_genomes()
        self.accession_fields = []
        self.taxid_fields = ["taxId"]
        self.description_fields = ["description", "scientificName"]

    @cached(method=True)
    def _get_genomes(self):
        logger.info("Downloading assembly summaries from UCSC")

        r = requests.get(self.rest_url, headers={"Content-Type": "application/json"})
        if not r.ok:
            r.raise_for_status()
        ucsc_json = r.json()
        genomes = ucsc_json["ucscGenomes"]
        return genomes

    # staticmethod, but the decorators cannot be combined
    @cached(method=True)
    def assembly_accession(self, genome):
        """Return the assembly accession (GCA_*) for a genome.

        UCSC does not server the assembly accession through the REST API.
        Therefore, the readme.html is scanned for a GCA assembly id. If it is
        not found, the linked NCBI assembly page will be checked. Especially
        for older genome builds, the GCA will not be present, in which case
        "na" will be returned.

        Parameters
        ----------
        genome : dict
            provider metadata dict of a genome.

        Returns
        ------
        str
            Assembly accession.
        """
        print("searching for assembly accession")
        print(genome)
        ucsc_url = "https://hgdownload.soe.ucsc.edu/" + genome["htmlPath"]

        p = re.compile(r"GCA_\d+\.\d+")
        p_ncbi = re.compile(r"https?://www.ncbi.nlm.nih.gov/assembly/\d+")
        try:
            text = read_url(ucsc_url)
        except UnicodeDecodeError:
            return "UnicodeDecodeError"
        m = p.search(text)
        # Default, if not found. This matches NCBI, which will also return na.
        gca = "na"
        if m:
            # Get the GCA from the html
            gca = m.group(0)
        else:
            # Search for an assembly link at NCBI
            m = p_ncbi.search(text)
            if m:
                ncbi_url = m.group(0)
                text = read_url(ncbi_url)
                # We need to select the line that contains the assembly accession.
                # The page will potentially contain many more links to newer assemblies
                lines = text.split("\n")
                text = "\n".join(
                    [line for line in lines if "RefSeq assembly accession:" in line]
                )
                m = p.search(text)
                if m:
                    gca = m.group(0)
        return gca

    def _genome_info_tuple(self, name):
        """tuple with assembly metadata"""
        genome = self.genomes[name]
        accession = self.assembly_accession(genome)
        taxid = self.genome_taxid(genome)
        taxid = str(taxid) if taxid != 0 else "na"

        return (
            name,
            accession,
            genome.get("scientificName", "na"),
            taxid,
            genome.get("description", "na"),
        )

    def get_genome_download_link(self, name, mask="soft", **kwargs):
        """
        Return UCSC http link to genome sequence

        Parameters
        ----------
        name : str
            Genome name. Current implementation will fail if exact
            name is not found.

        mask : str , optional
            Masking level. Options: soft, hard or none. Default is soft.

        Returns
        ------
        str with the http/ftp download link.
        """
        # soft masked genomes. can be unmasked in _post _process_download
        urls = [self.ucsc_url, self.alt_ucsc_url]
        if mask == "hard":
            urls = [self.ucsc_url_masked, self.alt_ucsc_url_masked]

        for genome_url in urls:
            link = genome_url.format(name)

            if check_url(link):
                return link

        raise GenomeDownloadError(
            f"Could not download genome {name} from {self.name}.\n"
            "URLs are broken. Select another genome or provider.\n"
            f"Broken URLs: {', '.join([url.format(name) for url in urls])}"
        )

    @staticmethod
    def _post_process_download(name, localname, out_dir, mask="soft"):
        """
        Unmask a softmasked genome if required

        Parameters
        ----------
        name : str
            unused for the UCSC function

        localname : str
            Custom name for your genome

        out_dir : str
            Output directory

        mask : str , optional
            masking level: soft/hard/none, default=soft
        """
        del name
        if mask != "none":
            return

        logger.info("\nUCSC genomes are softmasked by default. Unmasking...")

        fa = os.path.join(out_dir, f"{localname}.fa")
        old_fa = os.path.join(out_dir, f"old_{localname}.fa")
        os.rename(fa, old_fa)
        with open(old_fa) as old, open(fa, "w") as new:
            for line in old:
                if line.startswith(">"):
                    new.write(line)
                else:
                    new.write(line.upper())

    def get_annotation_download_link(self, name, **kwargs):
        """
        Parse and test the link to the UCSC annotation file.

        Will check UCSC, Ensembl, NCBI RefSeq and UCSC RefSeq annotation, respectively.
        More info on the annotation file on: https://genome.ucsc.edu/FAQ/FAQgenes.html#whatdo

        Parameters
        ----------
        name : str
            Genome name
        """
        gtf_url = f"http://hgdownload.soe.ucsc.edu/goldenPath/{name}/bigZips/genes/"
        txt_url = f"http://hgdownload.cse.ucsc.edu/goldenPath/{name}/database/"
        annot_files = {
            "ucsc": "knownGene",
            "ensembl": "ensGene",
            "ncbi_refseq": "ncbiRefSeq",
            "ucsc_refseq": "refGene",
        }

        # download gtf format if possible, txt format if not
        gtfs_exists = check_url(gtf_url)
        base_url = gtf_url + name + "." if gtfs_exists else txt_url
        base_ext = ".gtf.gz" if gtfs_exists else ".txt.gz"

        # download specified annotation type if requested
        file = kwargs.get("ucsc_annotation_type")
        if file:
            link = base_url + annot_files[file.lower()] + base_ext
            if check_url(link):
                return link
            logger.warn(f"Specified annotation type ({file}) not found for {name}.\n")

        else:
            # download first available annotation type found
            for file in annot_files.values():
                link = base_url + file + base_ext
                if check_url(link):
                    return link


@register_provider("NCBI")
class NcbiProvider(ProviderBase):
    """
    NCBI genome provider.

    Uses the assembly reports page to search and list genomes.
    """

    assembly_url = "https://ftp.ncbi.nlm.nih.gov/genomes/ASSEMBLY_REPORTS/"
    provider_specific_install_options = {}

    def __init__(self, **kwargs):
        # Necessary for bucketcache, otherwise methods with identical names
        # from different classes will use the same cache :-O!
        self.name = "NCBI"
        # Populate on init, so that methods can be cached
        self.genomes = self._get_genomes()
        self.accession_fields = ["assembly_accession", "gbrs_paired_asm"]
        self.taxid_fields = ["species_taxid", "taxid"]
        self.description_fields = [
            "submitter",
            "organism_name",
            "assembly_accession",
            "gbrs_paired_asm",
            "paired_asm_comp",
        ]

    @cached(method=True)
    def _get_genomes(self):
        """Parse genomes from assembly summary txt files."""
        logger.info(
            "Downloading assembly summaries from NCBI, this will take a while...\n"
        )

        genomes = {}
        # order is important as asm_name can repeat (overwriting the older name)
        names = [
            "assembly_summary_refseq_historical.txt",
            "assembly_summary_genbank.txt",
            "assembly_summary_refseq.txt",
        ]
        for fname in names:
            urlcleanup()
            with urlopen(os.path.join(self.assembly_url, fname)) as response:
                lines = response.read().decode("utf-8").splitlines()
            header = lines[1].strip("# ").split("\t")
            for line in lines[2:]:
                vals = line.strip("# ").split("\t")
                # overwrites older asm_names
                genomes[safe(vals[15])] = dict(zip(header, vals))
        return genomes

    def _genome_info_tuple(self, name):
        """tuple with assembly metadata"""
        genome = self.genomes[name]
        accession = self.assembly_accession(genome)
        taxid = self.genome_taxid(genome)
        taxid = str(taxid) if taxid != 0 else "na"

        return (
            name,
            accession,
            genome.get("organism_name", "na"),
            taxid,
            genome.get("submitter", "na"),
        )

    def get_genome_download_link(self, name, mask="soft", **kwargs):
        """
        Return NCBI ftp link to top-level genome sequence

        Parameters
        ----------
        name : str
            Genome name. Current implementation will fail if exact
            name is not found.

        mask : str , optional
            Masking level. Options: soft, hard or none. Default is soft.

        Returns
        ------
        str with the http/ftp download link.
        """
        genome = self.genomes[safe(name)]

        # only soft masked genomes available. can be (un)masked in _post _process_download
        link = genome["ftp_path"]
        link = link.replace("ftp://", "https://")
        link += "/" + link.split("/")[-1] + "_genomic.fna.gz"

        if check_url(link):
            return link

        raise GenomeDownloadError(
            f"Could not download genome {name} from {self.name}.\n"
            "URL is broken. Select another genome or provider.\n"
            f"Broken URL: {link}"
        )

    def _post_process_download(self, name, localname, out_dir, mask="soft"):
        """
        Replace accessions with sequence names in fasta file.

        Applies masking.

        Parameters
        ----------
        name : str
            NCBI genome name

        localname : str
            Custom name for your genome

        out_dir : str
            Output directory

        mask : str , optional
            masking level: soft/hard/none, default=soft
        """
        # Create mapping of accessions to names
        genome = self.genomes[safe(name)]
        url = genome["ftp_path"]
        url += f"/{url.split('/')[-1]}_assembly_report.txt"
        url = url.replace("ftp://", "https://")

        tr = {}
        urlcleanup()
        with urlopen(url) as response:
            for line in response.read().decode("utf-8").splitlines():
                if line.startswith("#"):
                    continue
                vals = line.strip().split("\t")
                tr[vals[6]] = vals[0]

        # mask sequence if required
        if mask == "soft":

            def mask_cmd(txt):
                return txt

        elif mask == "hard":
            logger.info("NCBI genomes are softmasked by default. Hard masking...")

            def mask_cmd(txt):
                return re.sub("[actg]", "N", txt)

        else:
            logger.info("NCBI genomes are softmasked by default. Unmasking...")

            def mask_cmd(txt):
                return txt.upper()

        # apply mapping and masking
        fa = os.path.join(out_dir, f"{localname}.fa")
        old_fa = os.path.join(out_dir, f"old_{localname}.fa")
        os.rename(fa, old_fa)
        with open(old_fa) as old, open(fa, "w") as new:
            for line in old:
                if line.startswith(">"):
                    desc = line.strip()[1:]
                    name = desc.split(" ")[0]
                    new.write(">{} {}\n".format(tr.get(name, name), desc))
                else:
                    new.write(mask_cmd(line))

    def get_annotation_download_link(self, name, **kwargs):
        """
        Parse and test the link to the NCBI annotation file.

        Parameters
        ----------
        name : str
            Genome name
        """
        genome = self.genomes[safe(name)]
        link = genome["ftp_path"]
        link = link.replace("ftp://", "https://")
        link += "/" + link.split("/")[-1] + "_genomic.gff.gz"

        if check_url(link):
            return link


@register_provider("URL")
class UrlProvider(ProviderBase):
    """
    URL genome provider.

    Simply download a genome directly through an url.
    """

    provider_specific_install_options = {
        "to_annotation": {
            "long": "to-annotation",
            "help": "link to the annotation file, required if this is not in the same directory as the fasta file",
            "default": None,
        },
    }

    def __init__(self, **kwargs):
        self.name = "URL"
        self.genomes = {}

    def genome_taxid(self, genome):
        return "na"

    def assembly_accession(self, genome):
        return "na"

    def _search(self, term):
        """return an empty generator,
        same as if no genomes were found at the other providers"""
        yield from ()

    def get_genome_download_link(self, url, mask=None, **kwargs):
        return url

    def get_annotation_download_link(self, name, **kwargs):
        """
        check if the linked annotation file is of a supported file type (gtf/gff3/bed)
        """
        link = kwargs.get("to_annotation")
        if link:
            ext = get_file_info(link)[0]
            if ext not in [".gtf", ".gff", ".gff3", ".bed"]:
                raise TypeError(
                    "Only (gzipped) gtf, gff and bed files are supported.\n"
                )

            if check_url(link):
                return link

    @staticmethod
    def search_url_for_annotation(url):
        """Attempts to find a gtf or gff3 file in the same location as the genome url"""
        urldir = os.path.dirname(url)

        logger.info("You have requested gene annotation to be downloaded.")
        logger.info("Genomepy will check the remote directory:")
        logger.info(f"{urldir} for annotation files...")

        # try to find a GTF or GFF3 file
        name = get_localname(url)
        with urlopen(urldir) as f:
            for urlline in f.readlines():
                urlstr = str(urlline)
                if any(
                    substring in urlstr.lower() for substring in [".gtf", name + ".gff"]
                ):
                    break

        # retrieve the filename from the HTML line
        fname = ""
        for split in re.split('>|<|><|/|"', urlstr):
            if split.lower().endswith(
                (
                    ".gtf",
                    ".gtf.gz",
                    name + ".gff",
                    name + ".gff.gz",
                    name + ".gff3",
                    name + ".gff3.gz",
                )
            ):
                fname = split
                break
        else:
            raise FileNotFoundError(
                "Could not parse the remote directory. "
                "Please supply a URL using --url-to-annotation.\n"
            )

        # set variables for downloading
        link = urldir + "/" + fname

        if check_url(link):
            return link

    def download_annotation(self, url, genomes_dir, localname=None, **kwargs):
        """
        Attempts to download a gtf or gff3 file from the same location as the genome url

        Parameters
        ----------
        url : str
            url of where to download genome from

        genomes_dir : str
            Directory to install annotation

        localname : str , optional
            Custom name for your genome

        kwargs: dict , optional:
            Provider specific options.

            to_annotation : str , optional
                url to annotation file (only required if this not located in the same directory as the fasta)
        """
        name = get_localname(url)
        localname = get_localname(name, localname)

        if kwargs.get("to_annotation"):
            link = self.get_annotation_download_link(None, **kwargs)
        else:
            link = self.search_url_for_annotation(url)

        self.attempt_and_report(name, localname, link, genomes_dir)<|MERGE_RESOLUTION|>--- conflicted
+++ resolved
@@ -92,7 +92,7 @@
             raise ValueError("Unknown provider")
 
     @classmethod
-    def search(cls, term, provider=None, encode=False):
+    def search_all(cls, term, provider=None, encode=False):
         """
         Search for a genome.
 
@@ -122,7 +122,7 @@
             # if provider is not specified search all providers
             providers = [cls.create(p) for p in cls.list_providers()]
         for p in providers:
-            for row in p._search(term):
+            for row in p.search(term):
                 ret = list(row[:1]) + [p.name] + list(row[1:])
                 if encode:
                     ret = [x.encode("latin-1") for x in ret]
@@ -234,20 +234,24 @@
         pandas.DataFrame
             NCBI assembly report.
         """
-        ncbi_search = list(ProviderBase.search(asm_acc, provider="NCBI"))
+        ncbi_search = list(ProviderBase.search_all(asm_acc, provider="NCBI"))
         if len(ncbi_search) == 0:
             raise ValueError(f"No assembly found with accession {asm_acc}")
         elif len(ncbi_search) > 1:
-            logger.warning(f"Uh oh! Found {len(ncbi_search)} genomes for accession {asm_acc}.")
+            logger.warning(
+                f"Uh oh! Found {len(ncbi_search)} genomes for accession {asm_acc}."
+            )
             logger.warning("It is likely that genomepy inferred the wrong accession.")
-            logger.warning("Check the README.txt of your genome and make sure the accession is correct!")
+            logger.warning(
+                "Check the README.txt of your genome and make sure the accession is correct!"
+            )
             logger.warning("Using the first assembly_report found.")
         ncbi_name = ncbi_search[0][0].replace(" ", "_")
 
         # NCBI FTP location of assembly report
         logger.info(f"Found NCBI assembly {asm_acc} with name {ncbi_name}")
         assembly_report = (
-            f"ftp://ftp.ncbi.nlm.nih.gov/genomes/all/{asm_acc[0:3]}/"
+            f"https://ftp.ncbi.nlm.nih.gov/genomes/all/{asm_acc[0:3]}/"
             + f"{asm_acc[4:7]}/{asm_acc[7:10]}/{asm_acc[10:13]}/"
             + f"{asm_acc}_{ncbi_name}/{asm_acc}_{ncbi_name}_assembly_report.txt"
         )
@@ -490,7 +494,7 @@
 
     def attempt_and_report(self, name, localname, link, genomes_dir):
         if not link:
-            logger.warn(
+            logger.warning(
                 f"Could not download genome annotation for {name} from {self.name}."
             )
             return
@@ -561,17 +565,6 @@
         """
         # NCBI provides a consistent assembly accession. This can be used to
         # retrieve the species, and then search for that.
-<<<<<<< HEAD
-        species = [row[2] for row in ProviderBase.search(term, provider="NCBI")]
-        if len(species) == 0:
-            raise ValueError(f"No genome found with accession {term}")
-        species = species[0]
-        for row in self._search(species):
-            if row[1] == term:
-                yield row
-
-    def _search(self, term):
-=======
         p = ProviderBase.create("NCBI")
         species = [row[2] for row in p.search(term)]
         if len(species) == 0:
@@ -580,9 +573,9 @@
         for row in self.search(species):
             if row[1] == term:
                 yield row
+                break  # we can stop now as there should be only one genome with this accession
 
     def search(self, term):
->>>>>>> 09cde88a
         """
         Search for term in genome names, descriptions and taxonomy ID.
 
@@ -917,8 +910,6 @@
         str
             Assembly accession.
         """
-        print("searching for assembly accession")
-        print(genome)
         ucsc_url = "https://hgdownload.soe.ucsc.edu/" + genome["htmlPath"]
 
         p = re.compile(r"GCA_\d+\.\d+")
@@ -1066,7 +1057,7 @@
             link = base_url + annot_files[file.lower()] + base_ext
             if check_url(link):
                 return link
-            logger.warn(f"Specified annotation type ({file}) not found for {name}.\n")
+            logger.warning(f"Specified annotation type ({file}) not found for {name}.\n")
 
         else:
             # download first available annotation type found
@@ -1286,7 +1277,7 @@
     def assembly_accession(self, genome):
         return "na"
 
-    def _search(self, term):
+    def search(self, term):
         """return an empty generator,
         same as if no genomes were found at the other providers"""
         yield from ()
