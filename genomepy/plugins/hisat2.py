--- conflicted
+++ resolved
@@ -16,7 +16,6 @@
         index_name = genome.props["hisat2"]["index_name"]
         mkdir_p(index_dir)
 
-<<<<<<< HEAD
         if not any(fname.endswith('.ht2') for fname in os.listdir(index_dir)) or force is True:
             # If the genome is bgzipped it needs to be unzipped first
             fname = genome.filename
@@ -38,28 +37,6 @@
                     raise Exception(
                         "Error bgzipping genome {}. ".format(fname) +
                         "Is tabix installed?")
-=======
-        # If the genome is bgzipped it needs to be unzipped first
-        fname = genome.filename
-        bgzip = False
-        if fname.endswith(".gz"):
-            ret = sp.check_call(["gunzip", fname])
-            if ret != 0:
-                raise Exception("Error gunzipping genome {}".format(fname))
-            fname = re.sub(".gz$", "", fname)
-            bgzip = True
-
-        # Create index
-        cmd = "hisat2-build {} {}".format(fname, index_name)
-        run_index_cmd("hisat2", cmd)
-
-        if bgzip:
-            ret = sp.check_call(["bgzip", fname])
-            if ret != 0:
-                raise Exception(
-                    "Error bgzipping genome {}. ".format(fname) + "Is tabix installed?"
-                )
->>>>>>> c96b3c45
 
     def get_properties(self, genome):
         props = {
