--- conflicted
+++ resolved
@@ -14,16 +14,10 @@
         index_name = genome.props["minimap2"]["index_name"]
         mkdir_p(index_dir)
 
-<<<<<<< HEAD
         if not any(fname.endswith('.mmi') for fname in os.listdir(index_dir)) or force is True:
             # Create index
             cmd = "minimap2 -d {} {}".format(index_name, genome.filename)
             run_index_cmd("minimap2", cmd)
-=======
-        # Create index
-        cmd = "minimap2 -d {} {}".format(index_name, genome.filename)
-        run_index_cmd("minimap2", cmd)
->>>>>>> c96b3c45
 
     def get_properties(self, genome):
         props = {
