--- conflicted
+++ resolved
@@ -15,18 +15,17 @@
 from pyfaidx import Fasta
 from tempfile import TemporaryDirectory
 
-<<<<<<< HEAD
 import base64
 import hashlib
 import binascii
+
+config = norns.config("genomepy", default="cfg/default.yaml")
+
 
 def trunc512_digest(seq, offset=24):
     digest = hashlib.sha512(seq).digest()
     hex_digest = binascii.hexlify(digest[:offset])
     return hex_digest
-=======
-config = norns.config("genomepy", default="cfg/default.yaml")
-
 
 def read_readme(readme):
     """
@@ -88,7 +87,6 @@
         for line in lines:
             print(line, file=f)
 
->>>>>>> ea1cff77
 
 def generate_gap_bed(fname, outname):
     """ Generate a BED file with gap locations.
