--- conflicted
+++ resolved
@@ -9,20 +9,15 @@
 ## [0.8.2] - 2020-05-25
 
 ### Fixed
-- `Genome.sizes` and `Genome.gaps` are now populated automatically.
 - backwards compatibility with old configuration files (with `genome_dir` instead of `genomes_dir`)
 - updating the README.txt will only happen if you have write permission
 - after gzipping files the original unzipped file is now properly removed
 - providers will only download genome summaries when specifically queried
-<<<<<<< HEAD
+- `Genome.sizes` and `Genome.gaps` now populate when accessed (no longer requires a separate function call)
 
 ### Changed
 
 - updated blacklist for hg38/GRCh38 based on work by Anshul Kundaje, see [ENCODE README.txt](https://www.encodeproject.org/documents/cbaffa9e-2e42-434e-8b88-f04619c57080/@@download/attachment/README.txt)
-=======
-- updated available blacklists (added GRCh38)
-- `Genome.sizes` and `Genome.gaps` now populate when accessed (no longer requires a separate function call)
->>>>>>> 6afe58b0
 
 ## [0.8.1] - 2020-05-11
 
