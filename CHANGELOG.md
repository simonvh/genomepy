--- conflicted
+++ resolved
@@ -6,13 +6,6 @@
 
 ## [Unreleased]
 
-<<<<<<< HEAD
-### Added
-
-### Changed
-
-### Fixed
-=======
 ## [0.9.2] - 2021-01-28
 
 ### Added
@@ -26,7 +19,6 @@
 ### Fixed
 - an oopsie in the regex filter functions slowing down `install`.
 - rm_rf and mkdir_p to behave more like their namesakes.
->>>>>>> df5dc75e
 
 ## [0.9.1] - 2020-10-26
 
@@ -285,10 +277,7 @@
 - Added `-r` and `--match/--no-match` option to select sequences by regex.
 
 [Unreleased]: https://github.com/vanheeringen-lab/genomepy/compare/master...develop
-<<<<<<< HEAD
-=======
 [0.9.2]: https://github.com/vanheeringen-lab/genomepy/compare/0.9.1...0.9.2
->>>>>>> df5dc75e
 [0.9.1]: https://github.com/vanheeringen-lab/genomepy/compare/0.9.0...0.9.1
 [0.9.0]: https://github.com/vanheeringen-lab/genomepy/compare/0.8.4...0.9.0
 [0.8.4]: https://github.com/vanheeringen-lab/genomepy/compare/0.8.3...0.8.4
