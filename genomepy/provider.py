"""Genome providers."""
import sys
import requests
import re
import os
import norns
import time
import shutil
import subprocess as sp

from tempfile import mkdtemp
from urllib.request import urlopen, urlcleanup
from bucketcache import Bucket
from pyfaidx import Fasta
from appdirs import user_cache_dir

from genomepy.exceptions import GenomeDownloadError
from genomepy.utils import (
    download_file,
    read_readme,
    write_readme,
    filter_fasta,
    get_localname,
    tar_to_bigfile,
    get_file_info,
    read_url,
    safe,
    check_url,
    retry,
    is_number,
    mkdir_p,
    get_genomes_dir,
    rm_rf,
)
from genomepy.__about__ import __version__

# Store the output of slow commands (marked with @cache and @goldfish_cache) for fast reuse.
# Bucketcache creates a new pickle for each function + set of unique variables,
# to avoid storing self.genomes, ignore=["self"] or use @staticmethod.
my_cache_dir = os.path.join(user_cache_dir("genomepy"), __version__)
if not os.path.exists(my_cache_dir):
    os.makedirs(my_cache_dir)
cache = Bucket(my_cache_dir, days=7)
goldfish_cache = Bucket(my_cache_dir, minutes=10)

config = norns.config("genomepy", default="cfg/default.yaml")


class ProviderBase(object):
    """
    Provider base class.

    Use to get a list of available providers:
    >>> ProviderBase.list_providers()
    ['UCSC', 'NCBI', 'Ensembl']

    Create a provider:
    >>> p = ProviderBase.create("UCSC")
    >>> for name, desc in p.search("hg38"):
    ...     print(desc)
    Human Dec. 2013 (GRCh38/hg38) Genome at UCSC
    """

    _providers = {}
    # class variables set by child classes:
    name = None
    genomes = {}
    accession_fields = []
    taxid_fields = []
    description_fields = []

    @classmethod
    def create(cls, name):
        """Create a provider based on the provider name.

        Parameters
        ----------
        name : str
            Name of the provider (eg. UCSC, Ensembl, ...)

        Returns
        -------
        provider : Provider instance
            Provider instance.
        """
        try:
            return cls._providers[name.lower()]()
        except KeyError:
            raise ValueError("Unknown provider")

    @classmethod
    def register_provider(cls, provider):
        """Register method to keep list of providers."""

        def decorator(subclass):
            """Register as decorator function."""
            cls._providers[provider.lower()] = subclass
            subclass.name = provider.lower()
            return subclass

        return decorator

    @goldfish_cache(ignore=["self", "max_tries"])
    def provider_status(self, url, max_tries=1):
        """check if provider is online (stores results for 10 minutes)"""
        if not check_url(url, max_tries):
            raise ConnectionError(f"{self.name} appears to be offline.\n")

    @classmethod
    def list_providers(cls):
        """List available providers."""
        return cls._providers.keys()

    def __hash__(self):
        return hash(str(self.__class__))

    def _genome_info_tuple(self, name):
        """tuple with assembly metadata"""
        raise NotImplementedError()

    def list_available_genomes(self):
        """
        List all available genomes.

        Yields
        ------
        genomes : list of tuples
            tuples with assembly name, accession, scientific_name, taxonomy id and description
        """
        for genome in self.genomes:
            yield self._genome_info_tuple(genome)

    def check_name(self, name):
        """check if genome name can be found for provider"""
        if self.name == "URL":
            return

        if not safe(name) in self.genomes:
            raise GenomeDownloadError(
                f"Could not download genome {name} from {self.name}.\n\n"
                "Check for typos or try\n"
                f"  genomepy search {name} -p {self.name}\n"
            )

    def get_genome_download_link(self, name, mask="soft", **kwargs):
        raise NotImplementedError()

    def genome_taxid(self, genome):
        """Return the taxonomy_id for a genome.

        Parameters
        ----------
        genome : dict
            provider metadata dict of a genome.

        Returns
        ------
        Taxonomy id : int
        """
        for field in self.taxid_fields:
            tid = genome.get(field)
            if is_number(tid):
                return int(tid)
        return 0

    def assembly_accession(self, genome):
        """Return the assembly accession (GCA_*) for a genome.

        Parameters
        ----------
        genome : dict
            provider metadata dict of a genome.

        Returns
        ------
        str
            Assembly accession.
        """
        for key in self.accession_fields:
            accession = str(genome.get(key))
            if accession.startswith("GCA"):
                return accession
        return "na"

    def download_genome(
        self,
        name,
        genomes_dir=None,
        localname=None,
        mask="soft",
        keep_alt=False,
        regex=None,
        invert_match=False,
        bgzip=None,
        **kwargs,
    ):
        """
        Download a (gzipped) genome file to a specific directory

        Parameters
        ----------
        name : str
            Genome / species name

        genomes_dir : str , optional
            Directory to install genome

        localname : str , optional
            Custom name for your genome

        mask: str , optional
            Masking, soft, hard or none (all other strings)

        keep_alt : bool , optional
            Set to true to keep these alternative regions.

        regex : str , optional
            Regular expression to select specific chromosome / scaffold names.

        invert_match : bool , optional
            Set to True to select all chromosomes that don't match the regex.

        bgzip : bool , optional
            If set to True the genome FASTA file will be compressed using bgzip.
            If not specified, the setting from the configuration file will be used.
        """
        name = safe(name)
        self.check_name(name)

        link = self.get_genome_download_link(name, mask=mask, **kwargs)

        localname = get_localname(name, localname)
        genomes_dir = get_genomes_dir(genomes_dir, check_exist=False)
        out_dir = os.path.join(genomes_dir, localname)
        if not os.path.exists(out_dir):
            mkdir_p(out_dir)

        sys.stderr.write(
            f"Downloading genome from {self.name}.\nTarget URL: {link}...\n"
        )

        # download to tmp dir. Move genome on completion.
        # tmp dir is in genome_dir to prevent moving the genome between disks
        tmp_dir = mkdtemp(dir=out_dir)
        fname = os.path.join(tmp_dir, f"{localname}.fa")

        urlcleanup()
        download_file(link, fname)
        sys.stderr.write("Genome download successful, starting post processing...\n")

        # unzip genome
        if link.endswith(".tar.gz"):
            tar_to_bigfile(fname, fname)
        elif link.endswith(".gz"):
            os.rename(fname, fname + ".gz")
            ret = sp.check_call(["gunzip", "-f", fname])
            if ret != 0:
                raise Exception(f"Error gunzipping genome {fname}")

        def regex_filer(_fname, _regex, _v):
            infa = _fname + "_to_regex"
            os.rename(_fname, infa)
            # filter the fasta and store the output's keys
            keys_out = filter_fasta(
                infa, outfa=_fname, regex=_regex, v=_v, force=True
            ).keys()
            keys_in = Fasta(infa).keys()
            return [k for k in keys_in if k not in keys_out]

        not_included = []
        # remove alternative regions
        if not keep_alt:
            not_included.extend(regex_filer(fname, "alt", True))

        # keep/remove user defined regions
        if regex:
            not_included.extend(regex_filer(fname, regex, invert_match))

        # process genome (e.g. masking)
        if hasattr(self, "_post_process_download"):
            self._post_process_download(
                name=name, localname=localname, out_dir=tmp_dir, mask=mask
            )

<<<<<<< HEAD
            # unzip genome
            if link.endswith(".tar.gz"):
                tar_to_bigfile(fname, fname)
            elif link.endswith(".gz"):
                os.rename(fname, fname + ".gz")
                ret = sp.check_call(["gunzip", "-f", fname])
                if ret != 0:
                    raise Exception(f"Error gunzipping genome {fname}")

            def regex_filer(_fname, _regex, _v):
                os.rename(_fname, _fname + "_to_regex")
                infa = _fname + "_to_regex"
                outfa = _fname
                filter_fasta(infa, outfa, regex=_regex, v=_v, force=True)

                return [k for k in Fasta(infa).keys() if k not in Fasta(outfa).keys()]

            not_included = []
            # remove alternative regions
            if not keep_alt:
                not_included.extend(regex_filer(fname, "alt", True))

            # keep/remove user defined regions
            if regex:
                not_included.extend(regex_filer(fname, regex, invert_match))

            # process genome (e.g. masking)
            if hasattr(self, "_post_process_download"):
                self._post_process_download(
                    name=name, localname=localname, out_dir=tmp_dir, mask=mask
                )

            # bgzip genome if requested
            if bgzip or config.get("bgzip"):
                ret = sp.check_call(["bgzip", "-f", fname])
                if ret != 0:
                    raise Exception(f"Error bgzipping {name}. Is tabix installed?")
                fname += ".gz"

            # transfer the genome from the tmpdir to the genome_dir
            src = fname
            dst = os.path.join(genomes_dir, localname, os.path.basename(fname))
            shutil.move(src, dst)
=======
        # bgzip genome if requested
        if bgzip or config.get("bgzip"):
            # bgzip to stdout, track progress, and output to file
            fsize = int(os.path.getsize(fname) * 10 ** -6)
            cmd = (
                f"bgzip -fc {fname} | "
                f"tqdm --bytes --desc Bgzipping {fsize}MB fasta --log ERROR | "
                f"cat > {fname}.gz"
            )
            ret = sp.check_call(cmd, shell=True)
            if ret != 0:
                raise Exception(f"Error bgzipping {name}. Is tabix installed?")
            fname += ".gz"

        # transfer the genome from the tmpdir to the genome_dir
        src = fname
        dst = os.path.join(genomes_dir, localname, os.path.basename(fname))
        shutil.move(src, dst)
        rm_rf(tmp_dir)
>>>>>>> df5dc75e

        sys.stderr.write("\n")
        sys.stderr.write("name: {}\n".format(name))
        sys.stderr.write("local name: {}\n".format(localname))
        sys.stderr.write("fasta: {}\n".format(dst))

        # Create readme with information
        readme = os.path.join(genomes_dir, localname, "README.txt")
        metadata = {
            "name": localname,
            "provider": self.name,
            "original name": name,
            "original filename": os.path.split(link)[-1],
            "assembly_accession": self.assembly_accession(self.genomes.get(name)),
            "tax_id": self.genome_taxid(self.genomes.get(name)),
            "mask": mask,
            "genome url": link,
            "annotation url": "na",
            "date": time.strftime("%Y-%m-%d %H:%M:%S"),
        }
        lines = []
        if not keep_alt or regex:
            regex_line = "regex: "
            if not keep_alt:
                regex_line += "'alt' (inverted match)"

            if not keep_alt and regex:
                regex_line += " and "

            if regex:
                regex_line += f"'{regex}'"
                if invert_match:
                    regex_line += " (inverted match)"

            lines += ["", regex_line, "sequences that were excluded:"]
            for seq in not_included:
                lines.append(f"\t{seq}")
        write_readme(readme, metadata, lines)

    def get_annotation_download_link(self, name, **kwargs):
        raise NotImplementedError()

    @staticmethod
    def download_and_generate_annotation(genomes_dir, annot_url, localname):
        """download annotation file, convert to intermediate file and generate output files"""

        # create output directory if missing
        out_dir = os.path.join(genomes_dir, localname)
        if not os.path.exists(out_dir):
            mkdir_p(out_dir)

        # download to tmp dir. Move genome on completion.
        # tmp dir is in genome_dir to prevent moving the genome between disks
        tmp_dir = mkdtemp(dir=out_dir)
        ext, gz = get_file_info(annot_url)
        annot_file = os.path.join(tmp_dir, localname + ".annotation" + ext)
        download_file(annot_url, annot_file)

        # unzip input file (if needed)
        if gz:
            cmd = "mv {0} {1} && gunzip -f {1}"
            sp.check_call(cmd.format(annot_file, annot_file + ".gz"), shell=True)

        # generate intermediate file (GenePred)
        pred_file = annot_file.replace(ext, ".gp")
        if "bed" in ext:
            cmd = "bedToGenePred {0} {1}"
        elif "gff" in ext:
            cmd = "gff3ToGenePred -geneNameAttr=gene {0} {1}"
        elif "gtf" in ext:
            cmd = "gtfToGenePred {0} {1}"
        elif "txt" in ext:
            # UCSC annotations only
            with open(annot_file) as f:
                cols = f.readline().split("\t")

            # extract the genePred format columns
            start_col = 1
            for i, col in enumerate(cols):
                if col in ["+", "-"]:
                    start_col = i - 1
                    break
            end_col = start_col + 10
            cmd = (
                f"""cat {{0}} | cut -f {start_col}-{end_col} | """
                # knownGene.txt.gz has spotty fields, this replaces non-integer fields with zeroes
                + """awk 'BEGIN {{FS=OFS="\t"}} !($11 ~ /^[0-9]+$/) {{$11="0"}}1' > {1}"""
            )
        else:
            raise TypeError(f"file type extension {ext} not recognized!")

        sp.check_call(cmd.format(annot_file, pred_file), shell=True)

        # generate gzipped gtf file (if required)
        gtf_file = annot_file.replace(ext, ".gtf")
        if "gtf" not in ext:
            cmd = "genePredToGtf -source=genomepy file {0} {1} && gzip -f {1}"
            sp.check_call(cmd.format(pred_file, gtf_file), shell=True)

        # generate gzipped bed file (if required)
        bed_file = annot_file.replace(ext, ".bed")
        if "bed" not in ext:
            cmd = "genePredToBed {0} {1} && gzip -f {1}"
            sp.check_call(cmd.format(pred_file, bed_file), shell=True)

        # if input file was gtf/bed, gzip it
        if ext in [".gtf", ".bed"]:
            cmd = "gzip -f {}"
            sp.check_call(cmd.format(annot_file), shell=True)

        # transfer the files from the tmpdir to the genome_dir
        for f in [gtf_file + ".gz", bed_file + ".gz"]:
            src = f
            dst = os.path.join(out_dir, os.path.basename(f))
            shutil.move(src, dst)
        rm_rf(tmp_dir)

    def attempt_and_report(self, name, localname, link, genomes_dir):
        if not link:
            sys.stderr.write(
                f"Could not download genome annotation for {name} from {self.name}.\n"
            )
            return

        sys.stderr.write(
            f"Downloading annotation from {self.name}.\nTarget URL: {link}...\n"
        )
        try:
            self.download_and_generate_annotation(genomes_dir, link, localname)
        except Exception:
            raise GenomeDownloadError(
                f"\nCould not download annotation for {name} from {self.name}\n"
                "If you think the annotation should be there, please file a bug report at:\n"
                "https://github.com/vanheeringen-lab/genomepy/issues\n"
            )

        # TODO sanity check for genes
        sys.stderr.write("Annotation download successful\n")

        # Update readme annotation URL, or make a new
        readme = os.path.join(genomes_dir, localname, "README.txt")
        metadata, lines = read_readme(readme)
        metadata["annotation url"] = link
        write_readme(readme, metadata, lines)

    def download_annotation(self, name, genomes_dir=None, localname=None, **kwargs):
        """
        Download annotation file to to a specific directory

        Parameters
        ----------
        name : str
            Genome / species name

        genomes_dir : str , optional
            Directory to install annotation

        localname : str , optional
            Custom name for your genome
        """
        self.check_name(name)

        link = self.get_annotation_download_link(name, **kwargs)

        localname = get_localname(name, localname)
        genomes_dir = get_genomes_dir(genomes_dir, check_exist=False)
        self.attempt_and_report(name, localname, link, genomes_dir)

    def _search_taxids(self, genome, term):
        """check if search term corresponds to the provider's taxonomy field(s)"""
        for field in self.taxid_fields:
            if term == str(genome[field]):
                return True

    def _search_descriptions(self, genome, term):
        """check if search term corresponds to the provider's description field(s)"""
        for field in self.description_fields:
            if term in safe(genome[field].lower()):
                return True

    def _search_accessions(self, term):
        """
        Search for specific assembly accession.

        Parameters
        ----------
        term : str
            Assembly accession, GCA_....
        Yields
        ------
        tuples with name and metadata
        """
        # NCBI provides a consistent assembly accession. This can be used to
        # retrieve the species, and then search for that.
        p = ProviderBase.create("NCBI")
        species = [row[2] for row in p.search(term)]
        if len(species) == 0:
            raise ValueError(f"No genome found with accession {term}")
        species = species[0]
        for row in self.search(species):
            if row[1] == term:
                yield row

    def search(self, term):
        """
        Search for term in genome names, descriptions and taxonomy ID.

        The search is case-insensitive.

        Parameters
        ----------
        term : str
            Search term, case-insensitive. Can be assembly name (e.g. hg38),
            (part of a) scientific name (Danio rerio) or taxonomy id (722).

        Yields
        ------
        tuples with name and metadata
        """
        genomes = self.genomes
        term = safe(str(term))
        if term.startswith("GCA_") and self.name != "NCBI":
            for row in self._search_accessions(term):
                yield (row)

        elif is_number(term):
            for name in genomes:
                if self._search_taxids(genomes[name], term):
                    yield self._genome_info_tuple(name)

        else:
            term = term.lower()
            for name in genomes:
                if term in safe(name).lower() or self._search_descriptions(
                    genomes[name], term
                ):
                    yield self._genome_info_tuple(name)


register_provider = ProviderBase.register_provider


@register_provider("Ensembl")
class EnsemblProvider(ProviderBase):
    """
    Ensembl genome provider.

    Will search both ensembl.org as well as ensemblgenomes.org.
    The bacteria division is not yet supported.
    """

    rest_url = "https://rest.ensembl.org/"
    provider_specific_install_options = {
        "toplevel": {
            "long": "toplevel",
            "help": "always download toplevel-genome",
            "flag_value": True,
        },
        "version": {
            "long": "version",
            "help": "select release version",
            "type": int,
            "default": None,
        },
    }

    def __init__(self):
        self.name = "Ensembl"
        self.provider_status(self.rest_url + "info/ping?", max_tries=2)
        # Populate on init, so that methods can be cached
        self.genomes = self._get_genomes(self.rest_url)
        self.accession_fields = ["assembly_accession"]
        self.taxid_fields = ["taxonomy_id"]
        self.description_fields = [
            "name",
            "scientific_name",
            "url_name",
            "display_name",
        ]

    @staticmethod
    def _request_json(rest_url, ext):
        """Make a REST request and return as json."""
        if rest_url.endswith("/") and ext.startswith("/"):
            ext = ext[1:]

        r = requests.get(rest_url + ext, headers={"Content-Type": "application/json"})

        if not r.ok:
            r.raise_for_status()

        return r.json()

    @cache(ignore=["self"])
    def _get_genomes(self, rest_url):
        sys.stderr.write("Downloading assembly summaries from Ensembl\n")

        genomes = {}
        divisions = retry(self._request_json, 3, rest_url, "info/divisions?")
        for division in divisions:
            if division == "EnsemblBacteria":
                continue
            division_genomes = retry(
                self._request_json, 3, rest_url, f"info/genomes/division/{division}?"
            )
            for genome in division_genomes:
                genomes[safe(genome["assembly_name"])] = genome
        return genomes

    def _genome_info_tuple(self, name):
        """tuple with assembly metadata"""
        genome = self.genomes[name]
        accession = self.assembly_accession(genome)
        taxid = self.genome_taxid(genome)
        taxid = str(taxid) if taxid != 0 else "na"

        return (
            name,
            accession,
            genome.get("scientific_name", "na"),
            taxid,
            genome.get("genebuild", "na"),
        )

    @goldfish_cache(ignore=["self", "rest_url"])
    def get_version(self, rest_url, vertebrates=False):
        """Retrieve current version from Ensembl FTP."""
        ext = "/info/data/?" if vertebrates else "/info/eg_version?"
        ret = retry(self._request_json, 3, rest_url, ext)
        releases = ret["releases"] if vertebrates else [ret["version"]]
        return str(max(releases))

    def get_genome_download_link(self, name, mask="soft", **kwargs):
        """
        Return Ensembl http or ftp link to the genome sequence

        Parameters
        ----------
        name : str
            Genome name. Current implementation will fail if exact
            name is not found.

        mask : str , optional
            Masking level. Options: soft, hard or none. Default is soft.

        Returns
        ------
        str with the http/ftp download link.
        """
        genome = self.genomes[safe(name)]

        # parse the division
        division = genome["division"].lower().replace("ensembl", "")
        if division == "bacteria":
            raise NotImplementedError("bacteria from ensembl not yet supported")

        ftp_site = "ftp://ftp.ensemblgenomes.org/pub"
        if division == "vertebrates":
            ftp_site = "ftp://ftp.ensembl.org/pub"

        # Ensembl release version
        version = kwargs.get("version")
        if version is None:
            version = self.get_version(self.rest_url, division == "vertebrates")

        # division dependent url format
        ftp_dir = "{}/release-{}/fasta/{}/dna".format(
            division, version, genome["url_name"].lower()
        )
        if division == "vertebrates":
            ftp_dir = "release-{}/fasta/{}/dna".format(
                version, genome["url_name"].lower()
            )
        url = f"{ftp_site}/{ftp_dir}"

        # masking and assembly level
        def get_url(level="toplevel"):
            masks = {"soft": "dna_sm.{}", "hard": "dna_rm.{}", "none": "dna.{}"}
            pattern = masks[mask].format(level)

            asm_url = "{}/{}.{}.{}.fa.gz".format(
                url,
                genome["url_name"].capitalize(),
                re.sub(r"\.p\d+$", "", safe(genome["assembly_name"])),
                pattern,
            )
            return asm_url

        # try to get the (much smaller) primary assembly,
        # unless specified otherwise
        link = get_url("primary_assembly")
        if kwargs.get("toplevel") or not check_url(link, 2):
            link = get_url()

        if check_url(link, 2):
            return link

        raise GenomeDownloadError(
            f"Could not download genome {name} from {self.name}.\n"
            "URL is broken. Select another genome or provider.\n"
            f"Broken URL: {link}"
        )

    def get_annotation_download_link(self, name, **kwargs):
        """
        Parse and test the link to the Ensembl annotation file.

        Parameters
        ----------
        name : str
            Genome name
        kwargs: dict , optional:
            Provider specific options.

            version : int , optional
                Ensembl version. By default the latest version is used.
        """
        genome = self.genomes[safe(name)]
        division = genome["division"].lower().replace("ensembl", "")

        ftp_site = "ftp://ftp.ensemblgenomes.org/pub"
        if division == "vertebrates":
            ftp_site = "ftp://ftp.ensembl.org/pub"

        # Ensembl release version
        version = kwargs.get("version")
        if version is None:
            version = self.get_version(self.rest_url, division == "vertebrates")

        if division != "vertebrates":
            ftp_site += f"/{division}"

        # Get the GTF URL
        base_url = ftp_site + "/release-{}/gtf/{}/{}.{}.{}.gtf.gz"
        safe_name = re.sub(r"\.p\d+$", "", name)
        link = base_url.format(
            version,
            genome["url_name"].lower(),
            genome["url_name"].capitalize(),
            safe_name,
            version,
        )

        if check_url(link, 2):
            return link


@register_provider("UCSC")
class UcscProvider(ProviderBase):
    """
    UCSC genome provider.

    The UCSC API REST server is used to search and list genomes.
    """

    base_url = "http://hgdownload.soe.ucsc.edu/goldenPath"
    ucsc_url = base_url + "/{0}/bigZips/chromFa.tar.gz"
    ucsc_url_masked = base_url + "/{0}/bigZips/chromFaMasked.tar.gz"
    alt_ucsc_url = base_url + "/{0}/bigZips/{0}.fa.gz"
    alt_ucsc_url_masked = base_url + "/{0}/bigZips/{0}.fa.masked.gz"
    rest_url = "http://api.genome.ucsc.edu/list/ucscGenomes"
    provider_specific_install_options = {
        "ucsc_annotation_type": {
            "long": "annotation",
            "help": "specify annotation to download: UCSC, Ensembl, NCBI_refseq or UCSC_refseq",
            "default": None,
        },
    }

    def __init__(self):
        self.name = "UCSC"
        self.provider_status(self.base_url)
        # Populate on init, so that methods can be cached
        self.genomes = self._get_genomes(self.rest_url)
        self.accession_fields = []
        self.taxid_fields = ["taxId"]
        self.description_fields = ["description", "scientificName"]

    @staticmethod
    @cache
    def _get_genomes(rest_url):
        sys.stderr.write("Downloading assembly summaries from UCSC\n")

        r = requests.get(rest_url, headers={"Content-Type": "application/json"})
        if not r.ok:
            r.raise_for_status()
        ucsc_json = r.json()
        genomes = ucsc_json["ucscGenomes"]
        return genomes

    @staticmethod
    @cache
    def assembly_accession(genome):
        """Return the assembly accession (GCA_*) for a genome.

        UCSC does not serve the assembly accession through the REST API.
        Therefore, the readme.html is scanned for a GCA assembly id. If it is
        not found, the linked NCBI assembly page will be checked. Especially
        for older genome builds, the GCA will not be present, in which case
        "na" will be returned.

        Parameters
        ----------
        genome : dict
            provider metadata dict of a genome.

        Returns
        ------
        str
            Assembly accession.
        """
        ucsc_url = "https://hgdownload.soe.ucsc.edu/" + genome["htmlPath"]

        p = re.compile(r"GCA_\d+\.\d+")
        p_ncbi = re.compile(r"https?://www.ncbi.nlm.nih.gov/assembly/\d+")
        try:
            text = read_url(ucsc_url)
        except UnicodeDecodeError:
            return "UnicodeDecodeError"
        m = p.search(text)
        # Default, if not found. This matches NCBI, which will also return na.
        gca = "na"
        if m:
            # Get the GCA from the html
            gca = m.group(0)
        else:
            # Search for an assembly link at NCBI
            m = p_ncbi.search(text)
            if m:
                ncbi_url = m.group(0)
                text = read_url(ncbi_url)
                # We need to select the line that contains the assembly accession.
                # The page will potentially contain many more links to newer assemblies
                lines = text.split("\n")
                text = "\n".join(
                    [line for line in lines if "RefSeq assembly accession:" in line]
                )
                m = p.search(text)
                if m:
                    gca = m.group(0)
        return gca

    def _genome_info_tuple(self, name):
        """tuple with assembly metadata"""
        genome = self.genomes[name]
        accession = self.assembly_accession(genome)
        taxid = self.genome_taxid(genome)
        taxid = str(taxid) if taxid != 0 else "na"

        return (
            name,
            accession,
            genome.get("scientificName", "na"),
            taxid,
            genome.get("description", "na"),
        )

    def get_genome_download_link(self, name, mask="soft", **kwargs):
        """
        Return UCSC http link to genome sequence

        Parameters
        ----------
        name : str
            Genome name. Current implementation will fail if exact
            name is not found.

        mask : str , optional
            Masking level. Options: soft, hard or none. Default is soft.

        Returns
        ------
        str with the http/ftp download link.
        """
        # soft masked genomes. can be unmasked in _post _process_download
        urls = [self.ucsc_url, self.alt_ucsc_url]
        if mask == "hard":
            urls = [self.ucsc_url_masked, self.alt_ucsc_url_masked]

        for genome_url in urls:
            link = genome_url.format(name)

            if check_url(link, 2):
                return link

        raise GenomeDownloadError(
            f"Could not download genome {name} from {self.name}.\n"
            "URLs are broken. Select another genome or provider.\n"
            f"Broken URLs: {', '.join([url.format(name) for url in urls])}"
        )

    @staticmethod
    def _post_process_download(name, localname, out_dir, mask="soft"):
        """
        Unmask a softmasked genome if required

        Parameters
        ----------
        name : str
            unused for the UCSC function

        localname : str
            Custom name for your genome

        out_dir : str
            Output directory

        mask : str , optional
            masking level: soft/hard/none, default=soft
        """
        del name
        if mask != "none":
            return

        sys.stderr.write("\nUCSC genomes are softmasked by default. Unmasking...\n")

        fa = os.path.join(out_dir, f"{localname}.fa")
        old_fa = os.path.join(out_dir, f"old_{localname}.fa")
        os.rename(fa, old_fa)
        with open(old_fa) as old, open(fa, "w") as new:
            for line in old:
                if line.startswith(">"):
                    new.write(line)
                else:
                    new.write(line.upper())

    def get_annotation_download_link(self, name, **kwargs):
        """
        Parse and test the link to the UCSC annotation file.

        Will check UCSC, Ensembl, NCBI RefSeq and UCSC RefSeq annotation, respectively.
        More info on the annotation file on: https://genome.ucsc.edu/FAQ/FAQgenes.html#whatdo

        Parameters
        ----------
        name : str
            Genome name
        """
        gtf_url = f"http://hgdownload.soe.ucsc.edu/goldenPath/{name}/bigZips/genes/"
        txt_url = f"http://hgdownload.cse.ucsc.edu/goldenPath/{name}/database/"
        annot_files = {
            "ucsc": "knownGene",
            "ensembl": "ensGene",
            "ncbi_refseq": "ncbiRefSeq",
            "ucsc_refseq": "refGene",
        }

        # download gtf format if possible, txt format if not
        gtfs_exists = check_url(gtf_url, 2)
        base_url = gtf_url + name + "." if gtfs_exists else txt_url
        base_ext = ".gtf.gz" if gtfs_exists else ".txt.gz"

        # download specified annotation type if requested
        file = kwargs.get("ucsc_annotation_type")
        if file:
            link = base_url + annot_files[file.lower()] + base_ext
            if check_url(link, 2):
                return link
            sys.stderr.write(
                f"Specified annotation type ({file}) not found for {name}.\n"
            )

        else:
            # download first available annotation type found
            for file in annot_files.values():
                link = base_url + file + base_ext
                if check_url(link, 2):
                    return link


@register_provider("NCBI")
class NcbiProvider(ProviderBase):
    """
    NCBI genome provider.

    Uses the assembly reports page to search and list genomes.
    """

    assembly_url = "https://ftp.ncbi.nlm.nih.gov/genomes/ASSEMBLY_REPORTS/"
    provider_specific_install_options = {}

    def __init__(self):
        self.name = "NCBI"
        self.provider_status(self.assembly_url)
        # Populate on init, so that methods can be cached
        self.genomes = self._get_genomes(self.assembly_url)
        self.accession_fields = ["assembly_accession", "gbrs_paired_asm"]
        self.taxid_fields = ["species_taxid", "taxid"]
        self.description_fields = [
            "submitter",
            "organism_name",
            "assembly_accession",
            "gbrs_paired_asm",
            "paired_asm_comp",
        ]

    @staticmethod
    @cache
    def _get_genomes(assembly_url):
        """Parse genomes from assembly summary txt files."""
        sys.stderr.write(
            "Downloading assembly summaries from NCBI, this will take a while...\n"
        )

        genomes = {}
        # order is important as asm_name can repeat (overwriting the older name)
        names = [
            "assembly_summary_refseq_historical.txt",
            "assembly_summary_genbank.txt",
            "assembly_summary_refseq.txt",
        ]
        for fname in names:
            urlcleanup()
            with urlopen(os.path.join(assembly_url, fname)) as response:
                lines = response.read().decode("utf-8").splitlines()
            header = lines[1].strip("# ").split("\t")
            for line in lines[2:]:
                vals = line.strip("# ").split("\t")
                # overwrites older asm_names
                genomes[safe(vals[15])] = dict(zip(header, vals))
        return genomes

    def _genome_info_tuple(self, name):
        """tuple with assembly metadata"""
        genome = self.genomes[name]
        accession = self.assembly_accession(genome)
        taxid = self.genome_taxid(genome)
        taxid = str(taxid) if taxid != 0 else "na"

        return (
            name,
            accession,
            genome.get("organism_name", "na"),
            taxid,
            genome.get("submitter", "na"),
        )

    def get_genome_download_link(self, name, mask="soft", **kwargs):
        """
        Return NCBI ftp link to top-level genome sequence

        Parameters
        ----------
        name : str
            Genome name. Current implementation will fail if exact
            name is not found.

        mask : str , optional
            Masking level. Options: soft, hard or none. Default is soft.

        Returns
        ------
        str with the http/ftp download link.
        """
        genome = self.genomes[safe(name)]

        # only soft masked genomes available. can be (un)masked in _post _process_download
        link = genome["ftp_path"]
        link = link.replace("ftp://", "https://")
        link += "/" + link.split("/")[-1] + "_genomic.fna.gz"

        if check_url(link, 2):
            return link

        raise GenomeDownloadError(
            f"Could not download genome {name} from {self.name}.\n"
            "URL is broken. Select another genome or provider.\n"
            f"Broken URL: {link}"
        )

    def _post_process_download(self, name, localname, out_dir, mask="soft"):
        """
        Replace accessions with sequence names in fasta file.

        Applies masking.

        Parameters
        ----------
        name : str
            NCBI genome name

        localname : str
            Custom name for your genome

        out_dir : str
            Output directory

        mask : str , optional
            masking level: soft/hard/none, default=soft
        """
        # Create mapping of accessions to names
        genome = self.genomes[safe(name)]
        url = genome["ftp_path"]
        url += f"/{url.split('/')[-1]}_assembly_report.txt"
        url = url.replace("ftp://", "https://")

        tr = {}
        urlcleanup()
        with urlopen(url) as response:
            for line in response.read().decode("utf-8").splitlines():
                if line.startswith("#"):
                    continue
                vals = line.strip().split("\t")
                tr[vals[6]] = vals[0]

        # mask sequence if required
        if mask == "soft":

            def mask_cmd(txt):
                return txt

        elif mask == "hard":
            sys.stderr.write(
                "\nNCBI genomes are softmasked by default. Hard masking...\n"
            )

            def mask_cmd(txt):
                return re.sub("[actg]", "N", txt)

        else:
            sys.stderr.write("\nNCBI genomes are softmasked by default. Unmasking...\n")

            def mask_cmd(txt):
                return txt.upper()

        # apply mapping and masking
        fa = os.path.join(out_dir, f"{localname}.fa")
        old_fa = os.path.join(out_dir, f"old_{localname}.fa")
        os.rename(fa, old_fa)
        with open(old_fa) as old, open(fa, "w") as new:
            for line in old:
                if line.startswith(">"):
                    desc = line.strip()[1:]
                    name = desc.split(" ")[0]
                    new.write(">{} {}\n".format(tr.get(name, name), desc))
                else:
                    new.write(mask_cmd(line))

    def get_annotation_download_link(self, name, **kwargs):
        """
        Parse and test the link to the NCBI annotation file.

        Parameters
        ----------
        name : str
            Genome name
        """
        genome = self.genomes[safe(name)]
        link = genome["ftp_path"]
        link = link.replace("ftp://", "https://")
        link += "/" + link.split("/")[-1] + "_genomic.gff.gz"

        if check_url(link, 2):
            return link


@register_provider("URL")
class UrlProvider(ProviderBase):
    """
    URL genome provider.

    Simply download a genome directly through an url.
    """

    provider_specific_install_options = {
        "to_annotation": {
            "long": "to-annotation",
            "help": "link to the annotation file, required if this is not in the same directory as the fasta file",
            "default": None,
        },
    }

    def __init__(self):
        self.name = "URL"
        self.genomes = {}

    def genome_taxid(self, genome):
        return "na"

    def assembly_accession(self, genome):
        return "na"

    def search(self, term):
        """return an empty generator,
        same as if no genomes were found at the other providers"""
        yield from ()

    def get_genome_download_link(self, url, mask=None, **kwargs):
        return url

    def get_annotation_download_link(self, name, **kwargs):
        """
        check if the linked annotation file is of a supported file type (gtf/gff3/bed)
        """
        link = kwargs.get("to_annotation")
        if link:
            ext = get_file_info(link)[0]
            if ext not in [".gtf", ".gff", ".gff3", ".bed"]:
                raise TypeError(
                    "Only (gzipped) gtf, gff and bed files are supported.\n"
                )

            if check_url(link):
                return link

    @staticmethod
    def search_url_for_annotation(url):
        """Attempts to find a gtf or gff3 file in the same location as the genome url"""
        urldir = os.path.dirname(url)
        sys.stderr.write(
            "You have requested gene annotation to be downloaded.\n"
            "Genomepy will check the remote directory:\n"
            f"{urldir} for annotation files...\n"
        )

        # try to find a GTF or GFF3 file
        name = get_localname(url)
        with urlopen(urldir) as f:
            for urlline in f.readlines():
                urlstr = str(urlline)
                if any(
                    substring in urlstr.lower() for substring in [".gtf", name + ".gff"]
                ):
                    break

        # retrieve the filename from the HTML line
        fname = ""
        for split in re.split('>|<|><|/|"', urlstr):
            if split.lower().endswith(
                (
                    ".gtf",
                    ".gtf.gz",
                    name + ".gff",
                    name + ".gff.gz",
                    name + ".gff3",
                    name + ".gff3.gz",
                )
            ):
                fname = split
                break
        else:
            raise FileNotFoundError(
                "Could not parse the remote directory. "
                "Please supply a URL using --url-to-annotation.\n"
            )

        # set variables for downloading
        link = urldir + "/" + fname

        if check_url(link):
            return link

    def download_annotation(self, url, genomes_dir=None, localname=None, **kwargs):
        """
        Attempts to download a gtf or gff3 file from the same location as the genome url

        Parameters
        ----------
        url : str
            url of where to download genome from

        genomes_dir : str
            Directory to install annotation

        localname : str , optional
            Custom name for your genome

        kwargs: dict , optional:
            Provider specific options.

            to_annotation : str , optional
                url to annotation file (only required if this not located in the same directory as the fasta)
        """
        name = get_localname(url)
        localname = get_localname(name, localname)
        genomes_dir = get_genomes_dir(genomes_dir, check_exist=False)

        if kwargs.get("to_annotation"):
            link = self.get_annotation_download_link(None, **kwargs)
        else:
            link = self.search_url_for_annotation(url)

        self.attempt_and_report(name, localname, link, genomes_dir)<|MERGE_RESOLUTION|>--- conflicted
+++ resolved
@@ -282,51 +282,6 @@
                 name=name, localname=localname, out_dir=tmp_dir, mask=mask
             )
 
-<<<<<<< HEAD
-            # unzip genome
-            if link.endswith(".tar.gz"):
-                tar_to_bigfile(fname, fname)
-            elif link.endswith(".gz"):
-                os.rename(fname, fname + ".gz")
-                ret = sp.check_call(["gunzip", "-f", fname])
-                if ret != 0:
-                    raise Exception(f"Error gunzipping genome {fname}")
-
-            def regex_filer(_fname, _regex, _v):
-                os.rename(_fname, _fname + "_to_regex")
-                infa = _fname + "_to_regex"
-                outfa = _fname
-                filter_fasta(infa, outfa, regex=_regex, v=_v, force=True)
-
-                return [k for k in Fasta(infa).keys() if k not in Fasta(outfa).keys()]
-
-            not_included = []
-            # remove alternative regions
-            if not keep_alt:
-                not_included.extend(regex_filer(fname, "alt", True))
-
-            # keep/remove user defined regions
-            if regex:
-                not_included.extend(regex_filer(fname, regex, invert_match))
-
-            # process genome (e.g. masking)
-            if hasattr(self, "_post_process_download"):
-                self._post_process_download(
-                    name=name, localname=localname, out_dir=tmp_dir, mask=mask
-                )
-
-            # bgzip genome if requested
-            if bgzip or config.get("bgzip"):
-                ret = sp.check_call(["bgzip", "-f", fname])
-                if ret != 0:
-                    raise Exception(f"Error bgzipping {name}. Is tabix installed?")
-                fname += ".gz"
-
-            # transfer the genome from the tmpdir to the genome_dir
-            src = fname
-            dst = os.path.join(genomes_dir, localname, os.path.basename(fname))
-            shutil.move(src, dst)
-=======
         # bgzip genome if requested
         if bgzip or config.get("bgzip"):
             # bgzip to stdout, track progress, and output to file
@@ -346,7 +301,6 @@
         dst = os.path.join(genomes_dir, localname, os.path.basename(fname))
         shutil.move(src, dst)
         rm_rf(tmp_dir)
->>>>>>> df5dc75e
 
         sys.stderr.write("\n")
         sys.stderr.write("name: {}\n".format(name))
